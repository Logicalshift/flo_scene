--- conflicted
+++ resolved
@@ -15,11 +15,7 @@
 auto-start      = [ ]
 
 [dependencies]
-<<<<<<< HEAD
-flo_scene       = { version = "0.2", features = [ "serde_support", "json", "tokio_support" ] }
-=======
-flo_scene       = { version = "0.2", features = [ "json", "tokio" ] }
->>>>>>> 56ea8a4f
+flo_scene       = { version = "0.2", features = [ "json", "tokio_support" ] }
 serde           = { version = "1.0", features = [ "derive" ] }
 serde_json      = { version = "1.0" }
 ron             = "0.8"
