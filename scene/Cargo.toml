[package]
name            = "flo_scene"
version         = "0.2.0"
edition         = "2021"
authors         = ["Andrew Hunter"]
license         = "Apache-2.0"
readme          = "README.md"
repository      = "https://github.com/Logicalshift/flo_scene"
description     = "Entity-messaging system for composing large programs from small programs"
categories      = [ "concurrency", "data-structures" ]
keywords        = [ "message-queue" ]

[features]
<<<<<<< HEAD
serde_support   = [ "serde", "uuid/serde" ]
rkyv_support    = [ "rkyv" ]
json            = [ "serde_support", "serde_json" ]
guest_programs  = [ "serde_support", "serde_json", "rkyv_support" ]
tokio_support   = [ "tokio" ]
=======
json            = [ "serde_json" ]
tokio           = [ ]
>>>>>>> 56ea8a4f

[dependencies]
once_cell       = "1.18"
futures         = "0.3"
futures-timer   = "3.0"
uuid            = { version = "1.0", features = [ "v4", "serde" ] }
serde           = { version = "1.0", features = [ "derive" ] }
serde_json      = { version = "1.0", optional = true }
tokio           = { version = "1.37", features = [ "rt" ], optional = true }
rkyv            = { version = "0.7", optional = true }

[dev-dependencies]
serde_json      = { version = "1.0" }<|MERGE_RESOLUTION|>--- conflicted
+++ resolved
@@ -11,16 +11,10 @@
 keywords        = [ "message-queue" ]
 
 [features]
-<<<<<<< HEAD
-serde_support   = [ "serde", "uuid/serde" ]
 rkyv_support    = [ "rkyv" ]
-json            = [ "serde_support", "serde_json" ]
-guest_programs  = [ "serde_support", "serde_json", "rkyv_support" ]
+json            = [ "serde_json" ]
+guest_programs  = [ "json", "rkyv_support" ]
 tokio_support   = [ "tokio" ]
-=======
-json            = [ "serde_json" ]
-tokio           = [ ]
->>>>>>> 56ea8a4f
 
 [dependencies]
 once_cell       = "1.18"
