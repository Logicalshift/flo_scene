--- conflicted
+++ resolved
@@ -177,33 +177,12 @@
 
 #![allow(clippy::redundant_field_names)]            // I prefer this to be consistent across the struct when initialising
 
-<<<<<<< HEAD
 #[cfg(not(target_family="wasm"))]
 mod host;
-=======
-mod scene;
-mod scene_core;
-mod subprogram_core;
-mod process_core;
-mod scene_context;
-mod subprogram_id;
-mod stream_id;
-mod stream_source;
-mod stream_target;
-mod input_stream;
-mod output_sink;
-mod filter;
-mod scene_message;
-mod thread_stealer;
-mod command_trait;
-mod connect_result;
-mod serialization;
->>>>>>> 56ea8a4f
 
 #[cfg(target_family="wasm")]
 pub mod host;
 
-<<<<<<< HEAD
 #[cfg(not(target_family="wasm"))]
 pub use host::*;
 
@@ -211,20 +190,4 @@
 pub mod guest;
 
 #[cfg(target_family="wasm")]
-pub use guest::*;
-=======
-pub use scene::*;
-pub use scene_context::*;
-pub use subprogram_id::*;
-pub use stream_id::*;
-pub use stream_source::*;
-pub use stream_target::*;
-pub use input_stream::*;
-pub use output_sink::*;
-pub use filter::*;
-pub use scene_message::*;
-pub use command_trait::*;
-pub use connect_result::*;
-pub use error::{ConnectionError, SceneSendError};
-pub use serialization::*;
->>>>>>> 56ea8a4f
+pub use guest::*;